--- conflicted
+++ resolved
@@ -100,11 +100,6 @@
 
     Extends :class:`NestedSampler`.
 
-<<<<<<< HEAD
-    [1] "A nested sampling algorithm for cosmological model selection",
-    Pia Mukherjee, David Parkinson, Andrew R. Liddle, 2008.
-    arXiv: arXiv:astro-ph/0508461v2 11 Jan 2006.
-=======
     References
     ----------
     .. [1] "A nested sampling algorithm for cosmological model selection",
@@ -112,7 +107,6 @@
            arXiv: arXiv:astro-ph/0508461v2 11 Jan 2006
            https://doi.org/10.1086/501068
     """
->>>>>>> bec1e5b1
 
     [2] "Nested Sampling for General Bayesian Computation", John Skilling,
     Bayesian Analysis 1:4 (2006).
@@ -275,30 +269,7 @@
             raise ValueError('Ellipsoid update gap must exceed 1.')
         self._ellipsoid_update_gap = ellipsoid_update_gap
 
-<<<<<<< HEAD
     def _minimum_volume_ellipsoid(self, points, tol=0.0):
-=======
-    def n_hyper_parameters(self):
-        """
-        Returns the number of hyper-parameters for this method (see
-        :class:`TunableMethod`).
-        """
-        return 3
-
-    def set_hyper_parameters(self, x):
-        """
-        Sets the hyper-parameters for the method with the given vector of
-        values (see :class:`TunableMethod`).
-
-        The hyper-parameter vector is:
-            ``[active_points_rate, ellipsoid_update_gap, enlargement_factor]``
-
-        Parameters
-        ----------
-        x
-           An array of length ``n_hyper_parameters`` used to set the
-           hyper-parameters
->>>>>>> bec1e5b1
         """
         Finds an approximate minimum bounding ellipse in "center form":
         ``(x-c).T * A * (x-c) = 1``.
@@ -330,13 +301,8 @@
     def _draw_from_ellipsoid(self, covmat, cent, npts):
         """
         Draw ``npts`` random uniform points from within an ellipsoid with a
-<<<<<<< HEAD
-        covariance matrix covmat and a centroid cent (as per:
-        http://www.astro.gla.ac.uk/~matthew/blog/?p=368).
-=======
         covariance matrix covmat and a centroid cent, as per:
         http://www.astro.gla.ac.uk/~matthew/blog/?p=368
->>>>>>> bec1e5b1
         """
         try:
             ndims = covmat.shape[0]
