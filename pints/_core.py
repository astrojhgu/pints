#
# Core modules and methods
#
# This file is part of PINTS.
#  Copyright (c) 2017-2018, University of Oxford.
#  For licensing information, see the LICENSE file distributed with the PINTS
#  software package.
#
from __future__ import absolute_import, division
from __future__ import print_function, unicode_literals
import pints
import numpy as np


class ForwardModel(object):
    """
    Defines an interface for user-supplied forward models.

    Classes extending ``ForwardModel`` can implement the required methods
    directly in Python or interface with other languages (for example via
    Python wrappers around C code).
    """

    def __init__(self):
        super(ForwardModel, self).__init__()

    def n_parameters(self):
        """
        Returns the dimension of the parameter space.
        """
        raise NotImplementedError

    def simulate(self, parameters, times):
        """
        Runs a forward simulation with the given ``parameters`` and returns a
        time-series with data points corresponding to the given ``times``.

        Arguments:

        ``parameters``
            An ordered list of parameter values.
        ``times``
            The times at which to evaluate. Must be an ordered sequence,
            without duplicates, and without negative values.
            All simulations are started at time 0, regardless of whether this
            value appears in ``times``.

        Returns:
            A numpy array of length ``t`` representing the values of the model
            at the given time points, where ``t`` is the number of time points.

        Note: For efficiency, both ``parameters`` and ``times`` will be passed
        in as read-only numpy arrays.
        """
        raise NotImplementedError

    def simulate_with_sensitivities(self, parameters, times):
        """
        Runs a forward simulation with the given ``parameters`` and returns a
        time-series with data points corresponding to the given ``times``,
        along with the sensitivities of the forward simulation with respect to
        the parameters.

        Arguments:

        ``parameters``
            An ordered list of parameter values.
        ``times``
            The times at which to evaluate. Must be an ordered sequence,
            without duplicates, and without negative values.
            All simulations are started at time 0, regardless of whether this
            value appears in ``times``.

        Returns:
            A tuple of 2 numpy arrays. The first is a 1d array of length ``t``
            representing the values of the model at the given time points. The
            second is a 2d numpy array of size ``(t,p)``, where ``p`` is the
            number of parameters

        Note: For efficiency, both ``parameters`` and ``times`` will be passed
        in as read-only numpy arrays.
        """
        raise NotImplementedError

    def n_outputs(self):
        """
        Returns the number of outputs this model has. The default is 1.
        """
        return 1


class SingleOutputProblem(object):
    """
    Represents an inference problem where a model is fit to a single time
    series, such as measured from a system with a single output.

    Arguments:

    ``model``
        A model or model wrapper extending :class:`ForwardModel`.
    ``times``
        A sequence of points in time. Must be non-negative and increasing.
    ``values``
        A sequence of scalar output values, measured at the times in ``times``.

    """

    def __init__(self, model, times, values):

        # Check model
        self._model = model
        self._dimension = int(model.n_parameters())
        if model.n_outputs() != 1:
            raise ValueError(
                'Only single-output models can be used for a'
                ' SingleOutputProblem.')

        # Check times, copy so that they can no longer be changed and set them
        # to read-only
        self._times = pints.vector(times)
        if np.any(self._times < 0):
            raise ValueError('Times can not be negative.')
        if np.any(self._times[:-1] >= self._times[1:]):
            raise ValueError('Times must be increasing.')

        # Check values, copy so that they can no longer be changed
        self._values = pints.vector(values)

        # Check times and values array have write shape
        if len(self._times) != len(self._values):
            raise ValueError(
                'Times and values arrays must have same length.')

    def n_parameters(self):
        """
        Returns the dimension (the number of parameters) of this problem.
        """
        return self._dimension

    def evaluate(self, parameters):
        """
        Runs a simulation using the given parameters, returning the simulated
        values.
        """
        return self._model.simulate(parameters, self._times)

    def n_outputs(self):
        """
        Returns the number of outputs for this problem (always 1).
        """
        return 1

    def times(self):
        """
        Returns this problem's times.

        The returned value is a read-only numpy array of shape ``(n_times, )``,
        where ``n_times`` is the number of time points.
        """
        return self._times

    def values(self):
        """
        Returns this problem's values.

        The returned value is a read-only numpy array of shape ``(n_times, )``,
        where ``n_times`` is the number of time points.
        """
<<<<<<< HEAD
=======
        return self._values


class MultiOutputProblem(object):
    """
    Represents an inference problem where a model is fit to a multi-valued time
    series, such as measured from a system with multiple outputs.

    Arguments:

    ``model``
        A model or model wrapper extending :class:`ForwardModel`.
    ``times``
        A sequence of points in time. Must be non-negative and non-decreasing.
    ``values``
        A sequence of multi-valued measurements. Must have shape
        ``(n_times, n_outputs)``, where ``n_times`` is the number of points in
        ``times`` and ``n_outputs`` is the number of outputs in the model.

    """
    def __init__(self, model, times, values):

        # Check model
        self._model = model
        self._dimension = int(model.n_parameters())
        self._n_outputs = int(model.n_outputs())

        # Check times, copy so that they can no longer be changed and set them
        # to read-only
        self._times = pints.vector(times)
        if np.any(self._times < 0):
            raise ValueError('Times cannot be negative.')
        if np.any(self._times[:-1] > self._times[1:]):
            raise ValueError('Times must be non-decreasing.')

        # Check values, copy so that they can no longer be changed
        self._values = pints.matrix2d(values)

        # Check for correct shape
        if self._values.shape != (len(self._times), self._n_outputs):
            raise ValueError(
                'Values array must have shape `(n_times, n_outputs)`.')

    def n_parameters(self):
        """
        Returns the dimension (the number of parameters) of this problem.
        """
        return self._dimension

    def evaluate(self, parameters):
        """
        Runs a simulation using the given parameters, returning the simulated
        values.
        """
        return self._model.simulate(parameters, self._times)

    def n_outputs(self):
        """
        Returns the number of outputs for this problem.
        """
        return self._n_outputs

    def times(self):
        """
        Returns this problem's times.

        The returned value is a read-only numpy array of shape
        ``(n_times, n_outputs)``, where ``n_times`` is the number of time
        points and ``n_outputs`` is the number of outputs.
        """
        return self._times

    def values(self):
        """
        Returns this problem's values.

        The returned value is a read-only numpy array of shape
        ``(n_times, n_outputs)``, where ``n_times`` is the number of time
        points and ``n_outputs`` is the number of outputs.
        """
>>>>>>> 144eed4e
        return self._values<|MERGE_RESOLUTION|>--- conflicted
+++ resolved
@@ -166,8 +166,6 @@
         The returned value is a read-only numpy array of shape ``(n_times, )``,
         where ``n_times`` is the number of time points.
         """
-<<<<<<< HEAD
-=======
         return self._values
 
 
@@ -188,6 +186,7 @@
         ``times`` and ``n_outputs`` is the number of outputs in the model.
 
     """
+
     def __init__(self, model, times, values):
 
         # Check model
@@ -248,5 +247,4 @@
         ``(n_times, n_outputs)``, where ``n_times`` is the number of time
         points and ``n_outputs`` is the number of outputs.
         """
->>>>>>> 144eed4e
         return self._values